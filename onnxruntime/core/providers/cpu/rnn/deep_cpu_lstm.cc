// Copyright (c) Microsoft Corporation. All rights reserved.
// Licensed under the MIT License.

// there's no way to use a raw pointer as the copy destination with std::copy_n
// (which gsl::copy uses with span::data() which returns a raw pointer) with the 14.11 toolset
// without generating a 4996 warning. going through an iterator is way too much overhead so turn off the warning.
#ifdef _MSC_VER
#pragma warning(push)
#pragma warning(disable : 4996)
#endif

#include "core/providers/cpu/rnn/deep_cpu_lstm.h"

#include "core/common/common.h"
#include "core/common/logging/logging.h"
#include "core/framework/allocator.h"
#include "core/framework/op_kernel_context_internal.h"

#ifdef _MSC_VER
#pragma warning(pop)
#endif

/*
ONNX_OPERATOR_SCHEMA(LSTM)
    .SetDoc(R"DOC(
Computes an one-layer LSTM. This operator is usually supported via some
custom implementation such as CuDNN.

Notations:

`X` - input tensor
`i` - input gate
`o` - output gate
`f` - forget gate
`c` - cell gate
`t` - time step (t-1 means previous time step)

`W[iofc]` - W parameter weight matrix for input, output, forget, and cell gates
`R[iofc]` - R recurrence weight matrix for input, output, forget, and cell gates
`Wb[iofc]` - W bias vectors for input, output, forget, and cell gates
`Rb[iofc]` - R bias vectors for input, output, forget, and cell gates
`P[iof]`  - P peephole weight vector for input, output, and forget gates
`WB[iofc]` - W parameter weight matrix for backward input, output, forget, and cell gates
`RB[iofc]` - R recurrence weight matrix for backward input, output, forget, and cell gates
`WBb[iofc]` - W bias vectors for backward input, output, forget, and cell gates
`RBb[iofc]` - R bias vectors for backward input, output, forget, and cell gates
`PB[iof]`  - P peephole weight vector for backward input, output, and forget gates

`H` - Hidden state
`num_directions` - 2 if direction == bidirectional else 1

Activation functions:

  Relu(x)                - max(0, x)
  Tanh(x)                - (1 - e^{-2x})/(1 + e^{-2x})
  Sigmoid(x)             - 1/(1 + e^{-x})

  (NOTE: Below are optional)
  Affine(x)              - alpha*x + beta
  LeakyRelu(x)           - x if x >= 0 else alpha * x
  ThresholdedRelu(x)     - x if x >= alpha else 0
  ScaledTanh(x)          - alpha*Tanh(beta*x)
  HardSigmoid(x)         - min(max(alpha*x + beta, 0), 1)
  Elu(x)                 - x if x >= 0 else alpha*(e^x - 1)
  Softsign(x)            - x/(1 + |x|)
  Softplus(x)            - log(1 + e^x)

Equations (Default: f=Sigmoid, g=Tanh, h=Tanh):
  - it = f(Xt*(Wi^T) + Ht-1*Ri + Pi (.) Ct-1 + Wbi + Rbi)
  - ft = f(Xt*(Wf^T) + Ht-1*Rf + Pf (.) Ct-1 + Wbf + Rbf)
  - ct = g(Xt*(Wc^T) + Ht-1*Rc + Wbc + Rbc)
  - Ct = ft (.) Ct-1 + it (.) ct
  - ot = f(Xt*(Wo^T) + Ht-1*Ro + Po (.) Ct + Wbo + Rbo)
  - Ht = ot (.) h(Ct)
)DOC")
    .Attr("direction", "Specify if the RNN is forward, reverse, or bidirectional. "
               "Must be one of forward (default), reverse, or bidirectional.",
               AttributeProto::STRING,
               std::string("forward"))
    .Attr("hidden_size", "Number of neurons in the hidden layer", AttributeProto::INT, OPTIONAL)
    .Attr("activations", "A list of 3 (or 6 if bidirectional) activation functions "
               "for input, output, forget, cell, and hidden. The activation functions must "
               "be one of the activation functions specified above. Optional: See the equations "
               "for default if not specified.",
               AttributeProto::STRINGS,
               OPTIONAL)
    .Attr("activation_alpha",
               "Optional scaling values used by some activation functions. The values "
               "are consumed in the order of activation functions, for example (f, g, h) "
               "in LSTM.",
               AttributeProto::FLOATS,
               OPTIONAL)
    .Attr("activation_beta",
               "Optional scaling values used by some activation functions. The values "
               "are consumed in the order of activation functions, for example (f, g, h) "
               "in LSTM.",
               AttributeProto::FLOATS,
               OPTIONAL)
    .Attr("output_sequence",
               "The sequence output for the hidden is optional if 0. Default 0.",
               AttributeProto::INT,
               static_cast<int64_t>(0));
    .Attr("clip", "Cell clip threshold. Clipping bounds the elements of a tensor "
               "in the range of [-threshold, +threshold] and is applied to the input "
               "of activations. No clip if not specified.", AttributeProto::FLOAT, OPTIONAL)
    .Attr("input_forget", "Couple the input and forget gates if 1, default 0.",
               AttributeProto::INT,
               static_cast<int64_t>(0))
    .Input(0, "X",
               "The input sequences packed (and potentially padded) into one 3-D "
               "tensor with the shape of `[seq_length, batch_size, input_size]`.", "T")
    .Input(1, "W",
               "The weight tensor for the gates. Concatenation of `W[iofc]` and "
               "`WB[iofc]` (if bidirectional) along dimension 0. The tensor has shape "
               "`[num_directions, 4*hidden_size, input_size]`.", "T")
    .Input(2, "R",
               "The recurrence weight tensor. Concatenation of `R[iofc]` and "
               "`RB[iofc]` (if bidirectional) along dimension 0. This tensor has shape "
               "`[num_directions, 4*hidden_size, hidden_size]`.", "T")
    .Input(3, "B",
               "The bias tensor for input gate. Concatenation of `[Wb[iofc], Rb[iofc]]`, "
               "and `[WBb[iofc], RBb[iofc]]` (if bidirectional) along dimension 0. This "
               "tensor has shape `[num_directions, 8*hidden_size]`. Optional: If not "
               "specified - assumed to be 0.", "T",
               OpSchema::Optional)
    .Input(4, "sequence_lens",
               "Optional tensor specifying lengths of the sequences in a batch. "
               "If not specified - assumed all sequences in the batch to have "
               "length `seq_length`. It has shape `[batch_size]`.", "T1",
               OpSchema::Optional)
    .Input(5, "initial_h",
                "Optional initial value of the hidden. If not specified - assumed "
                "to be 0. It has shape `[num_directions, batch_size, hidden_size]`.",
                "T", OpSchema::Optional)
    .Input(6, "initial_c",
                "Optional initial value of the cell. If not specified - assumed "
                "to be 0. It has shape `[num_directions, batch_size, hidden_size]`.",
"T", OpSchema::Optional)
    .Input(7, "P",
                "The weight tensor for peepholes. Concatenation of `P[iof]` and "
                "`PB[iof]` (if bidirectional) along dimension 0. It has shape "
                "`[num_directions, 3*hidde_size]`. Optional: If not specified - "
                "assumed to be 0.", "T",
                OpSchema::Optional)
    .Output(0, "Y",
                "A tensor that concats all the intermediate output values of the hidden. "
                "It has shape `[seq_length, num_directions, batch_size, hidden_size]`. ",
                "T", OpSchema::Optional);
    .Output(1, "Y_h",
                "The last output value of the hidden. It has shape "
                "`[num_directions, batch_size, hidden_size]`.", "T", OpSchema::Optional);
    .Output(2, "Y_c",
                "The last output value of the cell. It has shape "
                "`[num_directions, batch_size, hidden_size]`.", "T", OpSchema::Optional);
    .TypeConstraint("T", { "tensor(float16)", "tensor(float)", "tensor(double)" },
                    "Constrain input and output types to float tensors.")
    .TypeConstraint("T1", { "tensor(int32)" }, "Constrain seq_lens to integer tensor.");

*/

namespace onnxruntime {

/* LSTM operator */
ONNX_CPU_OPERATOR_KERNEL(
    LSTM,
    7,
    KernelDefBuilder().TypeConstraint("T", {DataTypeImpl::GetTensorType<float>(),
                                            DataTypeImpl::GetTensorType<double>()})
        .TypeConstraint("T1", DataTypeImpl::GetTensorType<int32_t>()),
    DeepCpuLstmOp);

using namespace rnn::detail;

// LSTM details
namespace detail {

// Helper struct for an activation function call information
template <typename TFunc>
struct ActivationInfo {
  TFunc func;
  float alpha;
  float beta;
};

// copying the peephole values into UniDirectionalLstm seems unnecessary. don't do that until proven necessary
#define LSTM_NO_PEEPHOLE_COPY

template <typename T>
class UniDirectionalLstm {
 public:
  UniDirectionalLstm(AllocatorPtr allocator, const logging::Logger& logger, int seq_length, int batch_size,
                     int input_size, int hidden_size, Direction direction, bool input_forget,
                     const gsl::span<const T>& bias, const gsl::span<const T>& peephole_weights,
                     const gsl::span<const T>& initial_hidden_state, const gsl::span<const T>& initial_cell_state,
                     const ActivationFuncs::Entry& activation_func_f, const ActivationFuncs::Entry& activation_func_g,
                     const ActivationFuncs::Entry& activation_func_h, float clip,
                     onnxruntime::concurrency::ThreadPool& ttp);

  void Compute(const gsl::span<const T>& inputs, const gsl::span<const int>& sequence_lengths, int num_directions,
               const gsl::span<const T>& input_weights, const gsl::span<const T>& recurrent_weights,
               gsl::span<T>& outputs, gsl::span<T>& final_hidden_state, gsl::span<T>& final_cell_state);

  ~UniDirectionalLstm() = default;

 private:
  using span_T_const_iter = typename gsl::span<T>::const_iterator;
  using span_T_iter = typename gsl::span<T>::iterator;

  void SetNumThreads();

  void GateComputations(span_T_iter& out, span_T_iter& out_end, span_T_iter& C_prev,
                        span_T_iter& C_prev_end,  // Ct-1 value not 'ct'. using 'C' for clarity
                        span_T_iter& C_prev_clipped, span_T_iter& C_prev_clipped_end, span_T_iter& batched_output,
                        span_T_iter& batched_output_end, const gsl::span<const int>& seq_lengths,
                        int min_sequence_length, int step, int row, int local_fused_hidden_rows, bool output_sequence);

  void AllocateBuffers();

  void InitializeBuffers(const gsl::span<const T>& initial_hidden_state,
                         const gsl::span<const T>& initial_cell_state);

  void LoadPeepholeWeights(const gsl::span<const T>& peephole_weights);
  void LoadBias(const gsl::span<const T>& WbRb_values);

  AllocatorPtr allocator_;
  const logging::Logger& logger_;

  int seq_length_;
  int batch_size_;
  int input_size_;
  int hidden_size_;

  Direction direction_;
  bool input_forget_;
  float clip_;

  bool batch_parallel_;

  bool use_bias_;
  bool use_peepholes_;

  int hidden_num_threads_ = -1;

  IAllocatorUniquePtr<T> output_iofc_ptr_;
  IAllocatorUniquePtr<T> hidden0_ptr_, batched_hidden0_ptr_;
  gsl::span<T> output_iofc_;
  gsl::span<T> hidden0_, batched_hidden0_;

  IAllocatorUniquePtr<T> internal_memory_prev_ptr_, batched_internal_memory_prev_ptr_;
  IAllocatorUniquePtr<T> internal_memory_cur_ptr_, batched_internal_memory_cur_ptr_;
  IAllocatorUniquePtr<T> batched_internal_memory_clipped_ptr_;
  gsl::span<T> internal_memory_prev_, batched_internal_memory_prev_;
  gsl::span<T> internal_memory_cur_, batched_internal_memory_cur_;
  gsl::span<T> batched_internal_memory_clipped_;

  IAllocatorUniquePtr<T> bias_WRi_ptr_, bias_WRf_ptr_, bias_WRo_ptr_, bias_WRc_ptr_;
  IAllocatorUniquePtr<T> batched_bias_WRi_ptr_, batched_bias_WRf_ptr_, batched_bias_WRo_ptr_, batched_bias_WRc_ptr_;
  IAllocatorUniquePtr<T> peephole_i_ptr_, peephole_f_ptr_, peephole_o_ptr_;
  IAllocatorUniquePtr<T> inputs_reverse_ptr_, outputs_reverse_ptr_;
  gsl::span<T> bias_WRi_, bias_WRf_, bias_WRo_, bias_WRc_;
  gsl::span<T> batched_bias_WRi_, batched_bias_WRf_, batched_bias_WRo_, *batched_bias_WRc_;
  gsl::span<T> inputs_reverse_, outputs_reverse_;

#if defined(LSTM_NO_PEEPHOLE_COPY)
  gsl::span<const T> peephole_i_, peephole_f_, peephole_o_;
#else
  gsl::span<T> peephole_i_, peephole_f_, peephole_o_;
#endif

  IAllocatorUniquePtr<int> sequence_lengths_ptr_;
  gsl::span<int> sequence_lengths_;

  deepcpu::ClipWithBiasFuncPtr clip_with_bias_ptr_;

  ActivationInfo<deepcpu::ActivationFuncPtr> activation_f_;
  ActivationInfo<deepcpu::ActivationFuncPtr> activation_g_;
  ActivationInfo<deepcpu::LstmMergeGatesFuncPtr> activation_h_;

  onnxruntime::concurrency::ThreadPool& ttp_;
};

}  // namespace detail

Status
DeepCpuLstmOp::Compute(OpKernelContext* context) const {
  const Tensor& X = *context->Input<Tensor>(0);  // inputs. [seq_length, batch_size, input_size]

  Status status;
  // auto& logger = context->Logger();

  auto data_type = X.DataType();
  if (data_type == DataTypeImpl::GetType<float>())
    status = ComputeImpl<float>(*context);
  else if (data_type == DataTypeImpl::GetType<double>()) {
    /* Need to update all the helpers to support double...
    status = ComputeImpl<double>(*context); */
    ORT_NOT_IMPLEMENTED("LSTM operator does not support double yet");
  } else
    ORT_THROW("Invalid data type for LSTM operator of ", data_type);

  return status;
}

// #define DUMP_MATRIXES to provide lots of diagnostic output
#if defined(DUMP_MATRIXES)
#define DumpMatrix(...) ::onnxruntime::rnn::detail::DumpMatrixImpl(__VA_ARGS__)
#else
#define DumpMatrix(...) ((void)0)
#endif

template <typename T>
Status DeepCpuLstmOp::ComputeImpl(OpKernelContext& context) const {
  auto& logger = context.Logger();

  const Tensor& X = *context.Input<Tensor>(0);  // inputs. [seq_length, batch_size, input_size]
  const Tensor& W = *context.Input<Tensor>(1);  // weights. [num_directions, 4*hidden_size, input_size]
  const Tensor& R = *context.Input<Tensor>(2);  // recurrence weights. [num_directions, 4*hidden_size, hidden_size]

  // optional
  const Tensor* B = context.Input<Tensor>(3);              // bias. [num_directions, 8*hidden_size]
  const Tensor* sequence_lens = context.Input<Tensor>(4);  // [batch_size]
  const Tensor* initial_h = context.Input<Tensor>(5);      // initial hidden. [num_directions, batch_size, hidden_size]
  const Tensor* initial_c = context.Input<Tensor>(6);      // initial cell. [num_directions, batch_size, hidden_size]
  const Tensor* P = context.Input<Tensor>(7);              // peephole weights. [num_directions, 3*hidden_size]

  auto& X_shape = X.Shape();

  int seq_length = gsl::narrow<int>(X_shape[0]);
  int batch_size = gsl::narrow<int>(X_shape[1]);
  int input_size = gsl::narrow<int>(X_shape[2]);

  Status status = ValidateInputs(X, W, R, B, sequence_lens, initial_h, initial_c, P, batch_size);
  ORT_RETURN_IF_ERROR(status);

  // LSTM outputs are optional but must be in the same order
  TensorShape Y_dims{seq_length, num_directions_, batch_size, hidden_size_};
  Tensor* Y = context.Output(/*index*/ 0, Y_dims);

  TensorShape Y_h_dims{num_directions_, batch_size, hidden_size_};
  Tensor* Y_h = context.Output(/*index*/ 1, Y_h_dims);

  TensorShape Y_c_dims{num_directions_, batch_size, hidden_size_};
  Tensor* Y_c = context.Output(/*index*/ 2, Y_c_dims);

  // Reset output and return if max sequence length is 0
  if (sequence_lens != nullptr) {
    int32_t max_sequence_length = *std::max_element(sequence_lens->Data<int32_t>(), sequence_lens->Data<int32_t>() + sequence_lens->Shape().Size());
    if (max_sequence_length == 0) {
      if (Y != nullptr) std::fill_n(Y->MutableData<T>(), Y_dims.Size(), T{});
      if (Y_h != nullptr) std::fill_n(Y_h->MutableData<T>(), Y_h_dims.Size(), T{});
      if (Y_c != nullptr) std::fill_n(Y_c->MutableData<T>(), Y_c_dims.Size(), T{});
      return Status::OK();
    }
  }

  auto& ctx_internal = static_cast<OpKernelContextInternal&>(context);
  // the session always has a threadpool so dereferencing is safe
  // TODO: Fix having to use a const_cast to run tasks using the threadpool
  auto& thread_pool = const_cast<concurrency::ThreadPool&>(*ctx_internal.GetOperatorThreadPool());

  AllocatorPtr alloc;
  status = context.GetTempSpaceAllocator(&alloc);
  ORT_RETURN_IF_ERROR(status);

  gsl::span<const T> input_weights = W.DataAsSpan<T>();
  gsl::span<const T> recurrent_weights = R.DataAsSpan<T>();
  gsl::span<const T> bias = B != nullptr ? B->DataAsSpan<T>() : gsl::span<const T>();
  gsl::span<const T> peephole_weights = P != nullptr ? P->DataAsSpan<T>() : gsl::span<const T>();

  // spans for first direction
  const size_t input_weights_size_per_direction = 4 * hidden_size_ * input_size;
  const size_t hidden_weights_size_per_direction = 4 * hidden_size_ * hidden_size_;
  const size_t bias_size_per_direction = 8 * hidden_size_;
  const size_t peephole_weights_size_per_direction = 3 * hidden_size_;

  gsl::span<const T> input_weights_1 = input_weights.subspan(0, input_weights_size_per_direction);
  gsl::span<const T> recurrent_weights_1 = recurrent_weights.subspan(0, hidden_weights_size_per_direction);
  gsl::span<const T> bias_1 = bias.empty() ? bias : bias.subspan(0, bias_size_per_direction);
  gsl::span<const T> peephole_weights_1 =
      peephole_weights.empty() ? peephole_weights
                               : peephole_weights.subspan(0, peephole_weights_size_per_direction);

  gsl::span<const T> input = X.DataAsSpan<T>();
  gsl::span<const int> sequence_lens_span = sequence_lens != nullptr ? sequence_lens->DataAsSpan<int>()
                                                                     : gsl::span<const int>();

  const size_t initial_hidden_size_per_direction = batch_size * hidden_size_;
  gsl::span<const T> initial_hidden = initial_h != nullptr ? initial_h->DataAsSpan<T>() : gsl::span<const T>();
  gsl::span<const T> initial_hidden_1 =
      initial_hidden.empty() ? initial_hidden
                             : initial_hidden.subspan(0, initial_hidden_size_per_direction);

  const size_t initial_cell_size_per_direction = batch_size * hidden_size_;
  gsl::span<const T> initial_cell = initial_c != nullptr ? initial_c->DataAsSpan<T>() : gsl::span<const T>();
  gsl::span<const T> initial_cell_1 =
      initial_cell.empty() ? initial_cell
                           : initial_cell.subspan(0, initial_cell_size_per_direction);

  // output shape is [seq_length, num_directions, batch_size, hidden_size]
  // so it's not a case of all the output for one direction being first.
  // due to that we can only easily check that the end of the output for each direction is valid.
  const size_t output_size = Y != nullptr ? Y->Shape().Size() : 0;
  const size_t per_direction_offset = batch_size * hidden_size_;
  gsl::span<T> output = Y != nullptr ? Y->MutableDataAsSpan<T>() : gsl::span<T>();
  gsl::span<T> output_1 =
      output.empty() ? output
                     : output.subspan(0, output_size - (num_directions_ - 1) * per_direction_offset);

  // UniDirectionalLstm needs somewhere to write output, so even if we aren't returning Y_h and Y_c
  // we provide an appropriately sized buffer for that purpose.
  const size_t hidden_output_size_per_direction = batch_size * hidden_size_;
  IAllocatorUniquePtr<T> local_hidden_output;
  gsl::span<T> hidden_output =
      Y_h ? Y_h->MutableDataAsSpan<T>()
          : Allocate(alloc, hidden_output_size_per_direction * num_directions_, local_hidden_output);

  gsl::span<T> hidden_output_1 = hidden_output.subspan(0, hidden_output_size_per_direction);

  const size_t last_cell_size_per_direction = batch_size * hidden_size_;
  IAllocatorUniquePtr<T> local_last_cell;
  gsl::span<T> last_cell =
      Y_c ? Y_c->MutableDataAsSpan<T>()
          : Allocate(alloc, last_cell_size_per_direction * num_directions_, local_last_cell);

  gsl::span<T> last_cell_1 = last_cell.subspan(0, last_cell_size_per_direction);

  auto ctx_internal = static_cast<OpKernelContextInternal*>(&context);
  auto ttp = const_cast<concurrency::ThreadPool*>(ctx_internal->GetOperatorThreadPool());

  std::unique_ptr<detail::UniDirectionalLstm<T>> fw;
  std::unique_ptr<detail::UniDirectionalLstm<T>> bw;

  if (direction_ == Direction::kBidirectional) {
    // spans for second direction
    gsl::span<const T> input_weights_2 = input_weights.subspan(input_weights_size_per_direction,
                                                               input_weights_size_per_direction);
    gsl::span<const T> hidden_weights_2 = recurrent_weights.subspan(hidden_weights_size_per_direction,
                                                                    hidden_weights_size_per_direction);
    gsl::span<const T> bias_2 = bias.empty() ? bias : bias.subspan(bias_size_per_direction, bias_size_per_direction);
    gsl::span<const T> peephole_weights_2 =
        peephole_weights.empty() ? peephole_weights
                                 : peephole_weights.subspan(peephole_weights_size_per_direction,
                                                            peephole_weights_size_per_direction);

    gsl::span<const T> initial_hidden_2 =
        initial_hidden.empty() ? initial_hidden
                               : initial_hidden.subspan(initial_hidden_size_per_direction,
                                                        initial_hidden_size_per_direction);
    gsl::span<const T> initial_cell_2 =
        initial_cell.empty() ? initial_cell
                             : initial_cell.subspan(initial_cell_size_per_direction,
                                                    initial_cell_size_per_direction);
    gsl::span<T> output_2 =
        output.empty() ? output : output.subspan(per_direction_offset, output_size - per_direction_offset);

    gsl::span<T> hidden_output_2 = hidden_output.subspan(hidden_output_size_per_direction,
                                                         hidden_output_size_per_direction);
    gsl::span<T> last_cell_2 = last_cell.subspan(last_cell_size_per_direction,
                                                 last_cell_size_per_direction);

    fw = std::make_unique<detail::UniDirectionalLstm<T>>(alloc, logger,
                                                         seq_length, batch_size, input_size,
                                                         hidden_size_, Direction::kForward, input_forget_,
                                                         bias_1, peephole_weights_1, initial_hidden_1, initial_cell_1,
                                                         activation_funcs_.Entries()[0],
                                                         activation_funcs_.Entries()[1],
                                                         activation_funcs_.Entries()[2],
<<<<<<< HEAD
                                                         clip_, *ttp);
=======
                                                         clip_, thread_pool);
>>>>>>> 15bcde50

    bw = std::make_unique<detail::UniDirectionalLstm<T>>(alloc, logger,
                                                         seq_length, batch_size, input_size,
                                                         hidden_size_, Direction::kReverse, input_forget_,
                                                         bias_2, peephole_weights_2, initial_hidden_2, initial_cell_2,
                                                         activation_funcs_.Entries()[3],
                                                         activation_funcs_.Entries()[4],
                                                         activation_funcs_.Entries()[5],
<<<<<<< HEAD
                                                         clip_, *ttp);
=======
                                                         clip_, thread_pool);
>>>>>>> 15bcde50

    fw->Compute(input, sequence_lens_span, num_directions_, input_weights_1, recurrent_weights_1, output_1, hidden_output_1, last_cell_1);
    bw->Compute(input, sequence_lens_span, num_directions_, input_weights_2, hidden_weights_2, output_2, hidden_output_2, last_cell_2);
  } else {
    fw = std::make_unique<detail::UniDirectionalLstm<T>>(alloc, logger,
                                                         seq_length, batch_size, input_size,
                                                         hidden_size_, direction_, input_forget_,
                                                         bias_1, peephole_weights_1, initial_hidden_1, initial_cell_1,
                                                         activation_funcs_.Entries()[0],
                                                         activation_funcs_.Entries()[1],
                                                         activation_funcs_.Entries()[2],
<<<<<<< HEAD
                                                         clip_, *ttp);
=======
                                                         clip_, thread_pool);
>>>>>>> 15bcde50

    fw->Compute(input, sequence_lens_span, num_directions_, input_weights_1, recurrent_weights_1, output_1, hidden_output_1, last_cell_1);
  }

  if (!output.empty())
    DumpMatrix("Y", output.data(), seq_length * num_directions_ * batch_size, hidden_size_);

  // these always get written to regardless of whether we're returning them as optional output or not
  DumpMatrix("Y_h", hidden_output.data(), num_directions_ * batch_size, hidden_size_);
  DumpMatrix("Y_c", last_cell.data(), num_directions_ * batch_size, hidden_size_);

  return Status::OK();
}

Status DeepCpuLstmOp::ValidateInputs(const Tensor& X, const Tensor& W, const Tensor& R, const Tensor* B,
                                     const Tensor* sequence_lens, const Tensor* initial_h, const Tensor* initial_c,
                                     const Tensor* P, int batch_size) const {
  auto status = rnn::detail::ValidateCommonRnnInputs(X, W, R, B, 4, sequence_lens, initial_h,
                                                     num_directions_, hidden_size_);
  ORT_RETURN_IF_ERROR(status);

  if (initial_c != nullptr) {
    auto& initial_c_shape = initial_c->Shape();

    if (initial_c_shape.NumDimensions() != 3 ||
        initial_c_shape[0] != num_directions_ ||
        initial_c_shape[1] != batch_size ||
        initial_c_shape[2] != hidden_size_)

      return ORT_MAKE_STATUS(ONNXRUNTIME, FAIL, "Input initial_c must have shape {",
                             num_directions_, ",", batch_size, ",", hidden_size_, "}. Actual:", initial_c_shape);
  }

  if (P != nullptr) {
    auto& p_shape = P->Shape();

    if (p_shape.NumDimensions() != 2 ||
        p_shape[0] != num_directions_ ||
        p_shape[1] != 3 * hidden_size_)

      return ORT_MAKE_STATUS(ONNXRUNTIME, FAIL, "Input P must have shape {",
                             num_directions_, ",", 3 * hidden_size_, "}. Actual:", p_shape);
  }

  return Status::OK();
}

/*************************************
*
* Implementation of UniDirectionalLstm
*
*/
namespace detail {

template <typename T>
UniDirectionalLstm<T>::UniDirectionalLstm(AllocatorPtr allocator,
                                          const logging::Logger& logger,
                                          const int seq_length,
                                          const int batch_size,
                                          const int input_size,
                                          const int hidden_size,
                                          Direction direction,
                                          const bool input_forget,
                                          const gsl::span<const T>& bias,
                                          const gsl::span<const T>& peephole_weights,
                                          const gsl::span<const T>& initial_hidden_state,
                                          const gsl::span<const T>& initial_cell_state,
                                          const ActivationFuncs::Entry& activation_func_f,
                                          const ActivationFuncs::Entry& activation_func_g,
                                          const ActivationFuncs::Entry& activation_func_h,
                                          const float clip,
                                          onnxruntime::concurrency::ThreadPool& ttp)
    : allocator_(allocator),
      logger_(logger),
      seq_length_(seq_length),
      batch_size_(batch_size),
      input_size_(input_size),
      hidden_size_(hidden_size),
      direction_(direction),
      input_forget_(input_forget),
      clip_(clip),
      use_bias_(!bias.empty()),
      use_peepholes_(!peephole_weights.empty()),
      ttp_(ttp) {
  activation_f_ = {deepcpu::ActivationFuncByName(activation_func_f.name),
                   activation_func_f.alpha,
                   activation_func_f.beta};

  activation_g_ = {deepcpu::ActivationFuncByName(activation_func_g.name),
                   activation_func_g.alpha,
                   activation_func_g.beta};

  activation_h_ = {deepcpu::LstmMergeGatesFuncByName(activation_func_h.name),
                   activation_func_h.alpha,
                   activation_func_h.beta};

  clip_with_bias_ptr_ = use_bias_ ? deepcpu::clip_add_bias : deepcpu::clip_ignore_bias;

  SetNumThreads();
  AllocateBuffers();
  InitializeBuffers(initial_hidden_state, initial_cell_state);

  if (!peephole_weights.empty())
    LoadPeepholeWeights(peephole_weights);
  if (!bias.empty())
    LoadBias(bias);
}

template <typename T>
void UniDirectionalLstm<T>::AllocateBuffers() {
  // allocate and fill with 0's.
  const bool fill = true;
  hidden0_ = Allocate(allocator_, hidden_size_, hidden0_ptr_, fill);
  internal_memory_prev_ = Allocate(allocator_, hidden_size_, internal_memory_prev_ptr_, fill);
  internal_memory_cur_ = Allocate(allocator_, hidden_size_, internal_memory_cur_ptr_, fill);
  batched_hidden0_ = Allocate(allocator_, batch_size_ * hidden_size_, batched_hidden0_ptr_, fill);

  batched_internal_memory_prev_ = Allocate(allocator_, batch_size_ * hidden_size_,
                                           batched_internal_memory_prev_ptr_, fill);
  batched_internal_memory_cur_ = Allocate(allocator_, batch_size_ * hidden_size_,
                                          batched_internal_memory_cur_ptr_, fill);
  batched_internal_memory_clipped_ = Allocate(allocator_, batch_size_ * hidden_size_,
                                              batched_internal_memory_clipped_ptr_, fill);

  output_iofc_ = Allocate(allocator_, hidden_size_ * 4 * batch_size_ * seq_length_, output_iofc_ptr_, fill);

  if (use_bias_) {
    bias_WRi_ = Allocate(allocator_, hidden_size_, bias_WRi_ptr_);
    bias_WRf_ = Allocate(allocator_, hidden_size_, bias_WRf_ptr_);
    bias_WRo_ = Allocate(allocator_, hidden_size_, bias_WRo_ptr_);
    bias_WRc_ = Allocate(allocator_, hidden_size_, bias_WRc_ptr_);
  }

  if (direction_ == kReverse) {
    inputs_reverse_ = Allocate(allocator_, seq_length_ * batch_size_ * input_size_, inputs_reverse_ptr_);
    outputs_reverse_ = Allocate(allocator_, seq_length_ * batch_size_ * hidden_size_, outputs_reverse_ptr_);
  }

#if !defined(LSTM_NO_PEEPHOLE_COPY)
  if (use_peepholes_) {
    peephole_i_ = Allocate(allocator_, hidden_size_, peephole_i_ptr_);
    peephole_f_ = Allocate(allocator_, hidden_size_, peephole_f_ptr_);
    peephole_o_ = Allocate(allocator_, hidden_size_, peephole_o_ptr_);
  }
#endif
}

template <typename T>
void UniDirectionalLstm<T>::InitializeBuffers(const gsl::span<const T>& initial_hidden_state,
                                              const gsl::span<const T>& initial_cell_state) {
  if (!initial_hidden_state.empty()) {
    gsl::copy(initial_hidden_state, batched_hidden0_);
  } else {
    std::fill_n(batched_hidden0_.data(), batched_hidden0_.size(), T{});
  }

  if (!initial_cell_state.empty()) {
    gsl::copy(initial_cell_state, batched_internal_memory_prev_);
  } else {
    std::fill_n(batched_internal_memory_prev_.data(), batched_internal_memory_prev_.size(), T{});
  }
}

template <typename T>
void UniDirectionalLstm<T>::LoadPeepholeWeights(const gsl::span<const T>& peephole_weights) {
  int i = 0;
#if defined(LSTM_NO_PEEPHOLE_COPY)

  // just use spans. we don't change these values so there's no point copying to them
  peephole_i_ = peephole_weights.subspan((i++ * hidden_size_), hidden_size_);
  peephole_o_ = peephole_weights.subspan((i++ * hidden_size_), hidden_size_);
  peephole_f_ = peephole_weights.subspan((i++ * hidden_size_), hidden_size_);

#else
  DumpMatrix("P[i]", peephole_weights.data() + (i++ * hidden_size_), 1, hidden_size_);
  DumpMatrix("P[o]", peephole_weights.data() + (i++ * hidden_size_), 1, hidden_size_);
  DumpMatrix("P[f]", peephole_weights.data() + (i++ * hidden_size_), 1, hidden_size_);

  auto copy_weight = [this, &peephole_weights](int offset, gsl::span<T>& out) {
    typename gsl::span<const T> src = peephole_weights.subspan(offset, hidden_size_);
    gsl::copy(src, out);
  };

  i = 0;
  copy_weight((i++ * hidden_size_), peephole_i_);
  copy_weight((i++ * hidden_size_), peephole_o_);
  copy_weight((i++ * hidden_size_), peephole_f_);
#endif

  /*
  DumpMatrix("peephole_i_", peephole_i_.data(), 1, hidden_size_);
  DumpMatrix("peephole_o_", peephole_o_.data(), 1, hidden_size_);
  DumpMatrix("peephole_f_", peephole_f_.data(), 1, hidden_size_);
  */
}

template <typename T>
void UniDirectionalLstm<T>::LoadBias(const gsl::span<const T>& WbRb_values) {
  // add Wb and Rb
  auto copy_fused_bias = [this, &WbRb_values](int offset, gsl::span<T>& out) {
    // gap between Wb and Wb value for an entry
    const int Wb_to_Rb_offset = 4 * hidden_size_;

    for (int j = 0; j < hidden_size_; ++j)
      out[j] = WbRb_values[j + offset] + WbRb_values[j + offset + Wb_to_Rb_offset];
  };

  int i = 0;
  copy_fused_bias((i++) * hidden_size_, bias_WRi_);
  copy_fused_bias((i++) * hidden_size_, bias_WRo_);
  copy_fused_bias((i++) * hidden_size_, bias_WRf_);
  copy_fused_bias((i++) * hidden_size_, bias_WRc_);

  /*
  i = 0;
  DumpMatrix("Wb[i]", WbRb_values.data() + (i++ * hidden_size_), 1, hidden_size_);
  DumpMatrix("Wb[o]", WbRb_values.data() + (i++ * hidden_size_), 1, hidden_size_);
  DumpMatrix("Wb[f]", WbRb_values.data() + (i++ * hidden_size_), 1, hidden_size_);
  DumpMatrix("Wb[c]", WbRb_values.data() + (i++ * hidden_size_), 1, hidden_size_);
  DumpMatrix("Rb[i]", WbRb_values.data() + (i++ * hidden_size_), 1, hidden_size_);
  DumpMatrix("Rb[o]", WbRb_values.data() + (i++ * hidden_size_), 1, hidden_size_);
  DumpMatrix("Rb[f]", WbRb_values.data() + (i++ * hidden_size_), 1, hidden_size_);
  DumpMatrix("Rb[c]", WbRb_values.data() + (i++ * hidden_size_), 1, hidden_size_);

  DumpMatrix("Wb[i]+Rb[i]", bias_WRi_.data(), 1, hidden_size_);
  DumpMatrix("Wb[o]+Rb[o]", bias_WRo_.data(), 1, hidden_size_);
  DumpMatrix("Wb[f]+Rb[f]", bias_WRf_.data(), 1, hidden_size_);
  DumpMatrix("Wb[c]+Rb[c]", bias_WRc_.data(), 1, hidden_size_);
  */
}

template <typename T>
void UniDirectionalLstm<T>::Compute(const gsl::span<const T>& inputs_arg,
                                    const gsl::span<const int>& sequence_lengths_arg,
                                    const int num_directions,
                                    const gsl::span<const T>& input_weights,
                                    const gsl::span<const T>& recurrent_weights,
                                    gsl::span<T>& outputs,
                                    gsl::span<T>& final_hidden_state,
                                    gsl::span<T>& final_cell_state) {
  // copy spans (just T* and size, not data in span) as we may change them
  gsl::span<const T> inputs = inputs_arg;
  gsl::span<const int> sequence_lengths = sequence_lengths_arg;

  // if sequence lengths weren't provided, use internal array and init all to seq_length
  if (sequence_lengths.empty()) {
    sequence_lengths_ = Allocate(allocator_, batch_size_, sequence_lengths_ptr_, true, seq_length_);
    sequence_lengths = sequence_lengths_;
  }

  // LSTM Layer
  gsl::span<T> batched_hidden_state_one_step = batched_hidden0_;
  gsl::span<T> batched_internal_state_prev_one_step = batched_internal_memory_prev_;
  gsl::span<T> batched_internal_state_clipped_one_step = batched_internal_memory_clipped_;

  int output_step_length = batch_size_ * hidden_size_;

  // The bidirectional LSTM wrapper wraps this LSTM class and produces bi-directional output
  // the output has layout [seq,num_direction,batch,neurons].
  // When num_direction is 2, then this class will compute forward or backward LSTM.
  // The outputs corresponds to either [seq,0,batch,neurons] or [seq,1,batch,neurons]
  // Setting output_step_length this way allows writing the output directly without requiring
  // additional memcpy. Note that if direction is kReverse, we write to output_reverse buffer
  // which is then copied to output buffer, and ReverseSequence method handles the step length.
  if (direction_ == kForward && num_directions == 2)
    output_step_length = 2 * batch_size_ * hidden_size_;

  gsl::span<T> original_outputs = outputs;
  const bool output_sequence = !outputs.empty();

  if (direction_ == kReverse) {
    ReverseSequence(inputs, inputs_reverse_, sequence_lengths, seq_length_, batch_size_, input_size_, 1, ttp_);
    inputs = inputs_reverse_;

    if (output_sequence)
      outputs = outputs_reverse_;
  }

  // DumpMatrix("Input", inputs.data(), seq_length_, batch_size_ * input_size_);

  // Calculate the max and min length
  int32_t max_sequence_length = *std::max_element(sequence_lengths.cbegin(), sequence_lengths.cend());
  int32_t min_sequence_length = std::min(seq_length_, *std::min_element(sequence_lengths.cbegin(),
                                                                        sequence_lengths.cend()));

  ///**************************LSTM Calculations****************************/
  float alpha = 1.0f;
  float beta = 0.0f;  // first call to ComputeGemm zeros out any existing data

  const int hidden_size_x4 = 4 * hidden_size_;
  const int total_rows = max_sequence_length * batch_size_;

  // apply the weights to all the inputs and save to output_IOFC
  ComputeGemm(total_rows, hidden_size_x4, input_size_, alpha,
              inputs.cbegin(), inputs.cend(),
              input_size_,
              input_weights.cbegin(), input_weights.cend(),  // W[iofc]
              input_size_, beta,
              output_iofc_.begin(), output_iofc_.end(),
              hidden_size_x4, &ttp_);

  DumpMatrix("Xt*(W[iofc]^T)", output_iofc_.data(), total_rows, hidden_size_x4);

  beta = 1.0f;  // calls to ComputeGemm now add to existing data

  // NOTE: we could refine the bounds checking in the calls below that use these values to instead
  // explicitly check just the range for each iteration, however if it's going to run over
  // it should also run over on the last iteration, so this should be good enough to catch any
  // logic errors causing bounds violations.
  span_T_iter C_prev_end = batched_internal_state_prev_one_step.end();
  span_T_iter C_prev_clipped_end = batched_internal_state_clipped_one_step.end();
  span_T_const_iter previous_state_end = batched_hidden_state_one_step.end();

  if (batch_parallel_) {
    int fused_hidden_rows = batch_size_ / hidden_num_threads_;
    if (batch_size_ % hidden_num_threads_ != 0)
      fused_hidden_rows++;

    // lambda to do all processing on fused_hidden_rows rows
    auto hidden_gemm_and_activations = [&](int row) {
      //handling boundaries
      int local_fused_hidden_rows = fused_hidden_rows;
      if ((row + fused_hidden_rows) > batch_size_)
        local_fused_hidden_rows = batch_size_ - row;

      // these are all batch * hidden_size_ and get updated in-place when running GateComputations so non-const iters
      span_T_iter c_prev = batched_internal_state_prev_one_step.begin() + row * hidden_size_;
      span_T_iter c_prev_clipped = batched_internal_state_clipped_one_step.begin() + row * hidden_size_;

      // hidden state can be provided as input for first step, so need to special case that.
      // after the first step this will switch to the output from the previous step
      span_T_const_iter previous_state = batched_hidden_state_one_step.cbegin() + row * hidden_size_;

      // run through steps sequentially
      for (int step = 0; step < max_sequence_length; step++) {
#if defined(DUMP_MATRIXES)
        const std::string row_str = " [row=" + std::to_string(row) + ",seqno=" + std::to_string(step) + "]";
#endif

        span_T_iter step_out_IOFC = output_iofc_.begin() + (step * batch_size_ + row) * hidden_size_x4;

        // calculate Xt*(W[iofc]^T) + Ht-t*R[iofc]
        ComputeGemm(local_fused_hidden_rows, hidden_size_x4, hidden_size_, alpha,
                    previous_state, previous_state_end,  // Ht-1
                    hidden_size_,
                    recurrent_weights.cbegin(), recurrent_weights.cend(),  // R[iofc]
                    hidden_size_, beta,
                    step_out_IOFC, output_iofc_.end(),  // input contains Xt*(W[iofc]^T)
                    hidden_size_x4, &ttp_);

        DumpMatrix("Xt*(W[iofc]^T) + Ht-t*R[iofc]" + row_str,
                   &*step_out_IOFC, local_fused_hidden_rows, hidden_size_x4);

        span_T_iter batched_output;
        span_T_iter batched_output_end;
        if (output_sequence) {
          batched_output = outputs.begin() + step * output_step_length;
          batched_output_end = outputs.end();

        } else {
          batched_output = final_hidden_state.begin();
          batched_output_end = final_hidden_state.end();
        }

        span_T_iter step_out_IOFC_end = step_out_IOFC + local_fused_hidden_rows * hidden_size_x4;
        GateComputations(step_out_IOFC, step_out_IOFC_end,
                         c_prev, C_prev_end,
                         c_prev_clipped, C_prev_clipped_end,
                         batched_output, batched_output_end,
                         sequence_lengths, min_sequence_length, step, row, local_fused_hidden_rows, output_sequence);

        // copy last row to final_cell_state
        for (int lrow = row; lrow < row + local_fused_hidden_rows; ++lrow) {
          if ((step + 1) == sequence_lengths[lrow]) {
            gsl::span<const T> src = batched_internal_memory_prev_.subspan(lrow * hidden_size_, hidden_size_);
            gsl::span<T> dst = final_cell_state.subspan(lrow * hidden_size_, hidden_size_);
            gsl::copy(src, dst);
          }
          if (step == 0 && sequence_lengths[lrow] == 0) {
            auto final_cell_state_dst = final_cell_state.begin() + lrow * hidden_size_;
            std::fill_n(final_cell_state_dst, hidden_size_, T{});
          }
        }

        if (output_sequence) {
          // set to 0 if step >= sequence_length
          for (int lrow = row; lrow < row + local_fused_hidden_rows; lrow++) {
            if (step >= min_sequence_length && step >= sequence_lengths[lrow]) {
              auto output_lrow = outputs.begin() + step * output_step_length + lrow * hidden_size_;
              std::fill_n(output_lrow, hidden_size_, (T)0);
            }
          }
        }

        previous_state = batched_output + row * hidden_size_;
        previous_state_end = batched_output_end;
      }
    };

    ExecuteLambdaInParallel("Processing batch", hidden_gemm_and_activations, batch_size_, fused_hidden_rows, ttp_, logger_);

  } else {
    span_T_iter c_prev = batched_internal_state_prev_one_step.begin();
    span_T_iter c_prev_clipped = batched_internal_state_clipped_one_step.begin();

    // hidden state can be provided as input for first step, so need to special case that.
    // after the first step this will switch to the output from the previous step
    span_T_const_iter previous_state = batched_hidden_state_one_step.cbegin();

    //run through steps sequentially
    for (int step = 0; step < max_sequence_length; step++) {
#if defined(DUMP_MATRIXES)
      const std::string seqno_str = " [seqno=" + std::to_string(step) + "]";
#endif

      DumpMatrix("previous_state" + seqno_str, &*previous_state, batch_size_, hidden_size_);

      span_T_iter step_out_IOFC = output_iofc_.begin() + (step * batch_size_) * hidden_size_x4;

      // calculate Xt*(W[iofc]^T) + Ht-t*R[iofc]
      ComputeGemm(batch_size_, hidden_size_x4, hidden_size_, alpha,
                  previous_state, previous_state_end,  // Ht-1
                  hidden_size_,
                  recurrent_weights.cbegin(), recurrent_weights.cend(),  // R[iofc]
                  hidden_size_, beta,
                  step_out_IOFC, output_iofc_.end(),  // input contains Xt*(W[iofc]^T)
                  hidden_size_x4, &ttp_);

      span_T_iter batched_output;
      span_T_iter batched_output_end;
      if (output_sequence) {
        batched_output = outputs.begin() + step * output_step_length;
        batched_output_end = outputs.end();

      } else {
        batched_output = final_hidden_state.begin();
        batched_output_end = final_hidden_state.end();
      }

      span_T_iter step_out_IOFC_end = step_out_IOFC + batch_size_ * hidden_size_x4;
      GateComputations(step_out_IOFC, step_out_IOFC_end,
                       c_prev, C_prev_end,
                       c_prev_clipped, C_prev_clipped_end,
                       batched_output, batched_output_end,
                       sequence_lengths, min_sequence_length, step, 0, batch_size_, output_sequence);

      // copy last row to final_cell_state
      for (int lrow = 0; lrow < batch_size_; lrow++) {
        if ((step + 1) == sequence_lengths[lrow]) {
          gsl::copy(batched_internal_memory_prev_.subspan(lrow * hidden_size_, hidden_size_),
                    final_cell_state.subspan(lrow * hidden_size_, hidden_size_));
        }
        if (step == 0 && sequence_lengths[lrow] == 0) {
          auto final_cell_state_dst = final_cell_state.begin() + lrow * hidden_size_;
          std::fill_n(final_cell_state_dst, hidden_size_, T{});
        }
      }

      if (output_sequence) {
        //set to 0 if step >= sequence_length
        for (int lrow = 0; lrow < batch_size_; lrow++) {
          if (step >= min_sequence_length && step >= sequence_lengths[lrow]) {
            auto dst = outputs.begin() + step * output_step_length + lrow * hidden_size_;
            std::fill_n(dst, hidden_size_, (T)0);
          }
        }
      }

      previous_state = batched_output;
      previous_state_end = batched_output_end;
    }
  }

  for (int i = 0; i < batch_size_; i++) {
    const int seq_len = sequence_lengths[i];
    if (seq_len == 0) {  // zero out final_hidden_state if seq_len == 0
      auto final_hidden_state_dst = final_hidden_state.begin() + i * hidden_size_;
      std::fill_n(final_hidden_state_dst, hidden_size_, T{});
      continue;
    }
    if (output_sequence) {  // copy last output to final_hidden_state
      auto src = outputs.subspan((seq_len - 1) * output_step_length + i * hidden_size_, hidden_size_);
      auto dest = final_hidden_state.subspan(i * hidden_size_, hidden_size_);
      gsl::copy(src, dest);
    }
  }

  // zero any values beyond the evaluated steps
  if (output_sequence && max_sequence_length < seq_length_) {
    if (output_step_length == batch_size_ * hidden_size_) {  // contiguous
      const auto span_to_zero = outputs.subspan(
          max_sequence_length * output_step_length, (seq_length_ - max_sequence_length) * output_step_length);
      std::fill_n(span_to_zero.begin(), span_to_zero.size(), T{});
    } else {
      for (int i = max_sequence_length; i < seq_length_; ++i) {  // non-contiguous
        const auto span_to_zero = outputs.subspan(i * output_step_length, batch_size_ * hidden_size_);
        std::fill_n(span_to_zero.begin(), span_to_zero.size(), T{});
      }
    }
  }

  if (output_sequence && direction_ == Direction::kReverse)
    ReverseSequence<T>(outputs, original_outputs, sequence_lengths, seq_length_,
                       batch_size_, hidden_size_, num_directions, ttp_);
}

// #define PREVIOUS_BROKEN_VERSION

template <typename T>
void UniDirectionalLstm<T>::GateComputations(span_T_iter& out, span_T_iter& out_end,
                                             span_T_iter& C_prev, span_T_iter& C_prev_end,  // Ct-1 value not 'ct'. using 'C' for clarity
                                             span_T_iter& C_prev_clipped, span_T_iter& C_prev_clipped_end,
                                             span_T_iter& batched_output, span_T_iter& batched_output_end,
                                             const gsl::span<const int>& seq_lengths,
                                             const int min_sequence_length,
                                             const int step,
                                             const int row,
                                             const int local_fused_hidden_rows,
                                             bool output_sequence) {
  int hidden_size_x4 = 4 * hidden_size_;

  // Activation gates.
  for (int b = 0; b < local_fused_hidden_rows; b++) {
    if (step >= min_sequence_length && step >= seq_lengths[row + b]) {
      if (output_sequence) {
        auto fill_output = batched_output + (row + b) * hidden_size_;
        std::fill(fill_output, fill_output + hidden_size_, T{});
      }

      continue;
    }

    // std::string row_str = " row[" + std::to_string(row + b) + "]";

    // check that we have hidden_size_x4 left starting at cur_out + b * hidden_size_x4, and get a raw pointer to that
    float* pi = SafeRawPointer<T>(out + b * hidden_size_x4, out_end, hidden_size_x4);
    float* po = pi + hidden_size_;
    float* pf = po + hidden_size_;
    float* pc = pf + hidden_size_;

#ifdef PREVIOUS_BROKEN_VERSION
    float* pCprev_hidden_size = SafeRawPointer<T>(C_prev, C_prev_end, hidden_size_);
#else
    float* pCprev_hidden_size = SafeRawPointer<T>(C_prev + b * hidden_size_, C_prev_end, hidden_size_);
#endif

    // DumpMatrix("C_prev" + row_str, pCprev_hidden_size, 1, hidden_size_);

    // Input Gate
    if (use_peepholes_) {
      deepcpu::elementwise_product(pCprev_hidden_size, SafeRawConstPointer<const T>(peephole_i_, 0, hidden_size_),
                                   pi, hidden_size_);
    }

    const float* pBi = use_bias_ ? SafeRawConstPointer<T>(bias_WRi_, 0, hidden_size_) : nullptr;
    clip_with_bias_ptr_(clip_, pBi, pi, hidden_size_);  // post: pi has input to f() to calculate i
    activation_f_.func(pi, hidden_size_, activation_f_.alpha, activation_f_.beta);
    // DumpMatrix("i" + row_str, pi, 1, hidden_size_);

    // Forget Gate
    if (input_forget_) {
      for (int i = 0; i < hidden_size_; i++)
        pf[i] = 1.0f - pi[i];
    } else {
      if (use_peepholes_) {
        deepcpu::elementwise_product(pCprev_hidden_size, SafeRawConstPointer<const T>(peephole_f_, 0, hidden_size_),
                                     pf, hidden_size_);
      }

      const float* pBf = use_bias_ ? SafeRawConstPointer<T>(bias_WRf_, 0, hidden_size_) : nullptr;
      clip_with_bias_ptr_(clip_, pBf, pf, hidden_size_);
      activation_f_.func(pf, hidden_size_, activation_f_.alpha, activation_f_.beta);
    }

    // DumpMatrix("f" + row_str, pf, 1, hidden_size_);

    // Block Gate
    const float* pBc = use_bias_ ? SafeRawConstPointer<T>(bias_WRc_, 0, hidden_size_) : nullptr;
    clip_with_bias_ptr_(clip_, pBc, pc, hidden_size_);
    activation_g_.func(pc, hidden_size_, activation_g_.alpha, activation_g_.beta);

    // DumpMatrix("c" + row_str, pc, 1, hidden_size_);

    // C_current. use previous C value as input, and update in-place
    float* pC_cur = pCprev_hidden_size;
#ifdef PREVIOUS_BROKEN_VERSION
    deepcpu::merge_lstm_gates_to_memory(pCprev_hidden_size + b * hidden_size_, pi, pf, pc, pCprev_hidden_size + b * hidden_size_, hidden_size_);
    // DumpMatrix("C", pCprev_hidden_size + b * hidden_size_, 1, hidden_size_);
#else
    deepcpu::merge_lstm_gates_to_memory(pCprev_hidden_size, pi, pf, pc, pC_cur, hidden_size_);
    // DumpMatrix("C", pC_cur, 1, hidden_size_);
#endif

    // Output Gate
    if (use_peepholes_)
      deepcpu::elementwise_product(pCprev_hidden_size, SafeRawConstPointer<const T>(peephole_o_, 0, hidden_size_),
                                   po, hidden_size_);

    // calculate 'ot'
    const float* pBo = use_bias_ ? SafeRawConstPointer<T>(bias_WRo_, 0, hidden_size_) : nullptr;
    clip_with_bias_ptr_(clip_, pBo, po, hidden_size_);
    activation_f_.func(po, hidden_size_, activation_f_.alpha, activation_f_.beta);
    // DumpMatrix("o" + row_str, po, 1, hidden_size_);

    // calculate 'Ht'
    float* pH = SafeRawPointer<T>(batched_output + row * hidden_size_ + b * hidden_size_,
                                  batched_output_end, hidden_size_);

    // the C_prev_clipped location is not actually used as input - it's temporary storage for writing
    // the clipped Ct value to, before calling h(). As such a) it could just be a local variable
    // of std::vector<float> with size of hidden_size_, b) the previous version wasn't 'broken' by never
    // incrementing what C_prev_clipped pointed to.
#ifdef PREVIOUS_BROKEN_VERSION
    float* pC_prev_clipped = SafeRawPointer<T>(C_prev_clipped, C_prev_clipped_end, hidden_size_);
#else
    float* pC_prev_clipped = SafeRawPointer<T>(C_prev_clipped + b * hidden_size_, C_prev_clipped_end, hidden_size_);
#endif

    activation_h_.func(pC_cur, pC_prev_clipped, po, pH, hidden_size_, activation_h_.alpha, activation_h_.beta);

    // DumpMatrix("H" + row_str, pH, 1, hidden_size_);
  }

#ifdef DUMP_MATRIXES
  auto num_rows = local_fused_hidden_rows - row;
  std::string rows_str = " rows[" + std::to_string(row) + ".." + std::to_string(num_rows) + "]";

  DumpMatrix("i" + rows_str, &*out, num_rows, hidden_size_, 0, hidden_size_x4);
  DumpMatrix("o" + rows_str, &*out, num_rows, hidden_size_, 1 * hidden_size_, hidden_size_x4);
  DumpMatrix("f" + rows_str, &*out, num_rows, hidden_size_, 2 * hidden_size_, hidden_size_x4);
  DumpMatrix("c" + rows_str, &*out, num_rows, hidden_size_, 3 * hidden_size_, hidden_size_x4);
  DumpMatrix("C" + rows_str, &*C_prev, num_rows, hidden_size_);  // Ct overwrites the input C_prev value
  DumpMatrix("H" + rows_str, &*batched_output, num_rows, hidden_size_);
#endif
}

template <typename T>
void UniDirectionalLstm<T>::SetNumThreads() {
  int threads = std::thread::hardware_concurrency() - 1;

  if (threads < 1)
    threads = 1;

  hidden_num_threads_ = threads;
  batch_parallel_ = false;

  // for readability of the below logic
  const auto num_rows = batch_size_;
  const auto num_columns = hidden_size_;

  // parallelize by partitioning the batch rows
  if (num_rows > 4 || (num_rows >= 2 && num_columns <= 256)) {
    batch_parallel_ = true;
    VLOGS(logger_, 1) << "Hidden Threads : " << hidden_num_threads_;
  }
}

}  // namespace detail
}  // namespace onnxruntime<|MERGE_RESOLUTION|>--- conflicted
+++ resolved
@@ -424,9 +424,6 @@
 
   gsl::span<T> last_cell_1 = last_cell.subspan(0, last_cell_size_per_direction);
 
-  auto ctx_internal = static_cast<OpKernelContextInternal*>(&context);
-  auto ttp = const_cast<concurrency::ThreadPool*>(ctx_internal->GetOperatorThreadPool());
-
   std::unique_ptr<detail::UniDirectionalLstm<T>> fw;
   std::unique_ptr<detail::UniDirectionalLstm<T>> bw;
 
@@ -465,11 +462,7 @@
                                                          activation_funcs_.Entries()[0],
                                                          activation_funcs_.Entries()[1],
                                                          activation_funcs_.Entries()[2],
-<<<<<<< HEAD
-                                                         clip_, *ttp);
-=======
                                                          clip_, thread_pool);
->>>>>>> 15bcde50
 
     bw = std::make_unique<detail::UniDirectionalLstm<T>>(alloc, logger,
                                                          seq_length, batch_size, input_size,
@@ -478,11 +471,7 @@
                                                          activation_funcs_.Entries()[3],
                                                          activation_funcs_.Entries()[4],
                                                          activation_funcs_.Entries()[5],
-<<<<<<< HEAD
-                                                         clip_, *ttp);
-=======
                                                          clip_, thread_pool);
->>>>>>> 15bcde50
 
     fw->Compute(input, sequence_lens_span, num_directions_, input_weights_1, recurrent_weights_1, output_1, hidden_output_1, last_cell_1);
     bw->Compute(input, sequence_lens_span, num_directions_, input_weights_2, hidden_weights_2, output_2, hidden_output_2, last_cell_2);
@@ -494,11 +483,7 @@
                                                          activation_funcs_.Entries()[0],
                                                          activation_funcs_.Entries()[1],
                                                          activation_funcs_.Entries()[2],
-<<<<<<< HEAD
-                                                         clip_, *ttp);
-=======
                                                          clip_, thread_pool);
->>>>>>> 15bcde50
 
     fw->Compute(input, sequence_lens_span, num_directions_, input_weights_1, recurrent_weights_1, output_1, hidden_output_1, last_cell_1);
   }
